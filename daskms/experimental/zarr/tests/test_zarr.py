--- conflicted
+++ resolved
@@ -14,7 +14,7 @@
     xarray = None
 
 
-def test_string_array(tmp_path_factory):
+def test_zarr_string_array(tmp_path_factory):
     zarr_store = tmp_path_factory.mktemp("string-arrays") / "test.zarr"
 
     data = ["hello", "this", "strange new world",
@@ -49,14 +49,6 @@
         for name, var in ms_ds.data_vars.items():
             assert_array_equal(var.data, getattr(zarr_ds, name).data)
 
-<<<<<<< HEAD
-        assert ms_ds.coords, "MS Dataset has no coordinates"
-
-        for name, var in ms_ds.coords.items():
-            assert_array_equal(var.data, getattr(zarr_ds, name).data)
-
-=======
->>>>>>> 3b4cb42a
 
 @pytest.mark.optional
 @pytest.mark.skipif(xarray is None, reason="depends on xarray")
