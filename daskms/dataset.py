--- conflicted
+++ resolved
@@ -18,134 +18,6 @@
     xr = None
 
 
-<<<<<<< HEAD
-=======
-# This class duplicates xarray's Frozen class in
-# https://github.com/pydata/xarray/blob/master/xarray/core/utils.py
-# See https://github.com/pydata/xarray/blob/master/LICENSE
-class Frozen(Mapping):
-    """
-    Wrapper around an object implementing the Mapping interface
-    to make it immutable.
-    """
-    __slots__ = "mapping"
-
-    def __init__(self, mapping):
-        self.mapping = mapping
-
-    def __getitem__(self, key):
-        return self.mapping[key]
-
-    def __iter__(self):
-        return iter(self.mapping)
-
-    def __len__(self):
-        return len(self.mapping)
-
-    def __contains__(self, key):
-        return key in self.mapping
-
-    def __repr__(self):
-        return '%s(%r)' % (type(self).__name__, self.mapping)
-
-
-class Variable(object):
-    """
-    Replicates a minimal subset of `xarray Variable
-    <http://xarray.pydata.org/en/stable/generated/xarray.Variable.html>`_'s
-    functionality.
-    Exists to allows ``xarray`` to be an optional ``dask-ms`` dependency.
-    """
-
-    def __init__(self, dims, data, attrs=None):
-        """
-        Parameters
-        ----------
-        dims : str or tuple
-            Dimension schema. e.g. :code:`('row', 'chan', 'corr')`
-        data : :class:`numpy.ndarray` or :class:`dask.array.Array`
-            Array
-        attrs : dict or None
-            Array metadata
-        """
-        self.dims = dims
-        self.data = data
-        self.attrs = attrs or {}
-
-    @property
-    def dtype(self):
-        """ Array data type """
-        return self.data.dtype
-
-    @property
-    def chunks(self):
-        """ Array chunks if wrapping a dask array else None """
-        if isinstance(self.data, da.Array):
-            return self.data.chunks
-
-        return None
-
-    @property
-    def values(self):
-        """ Returns actual array values """
-        if isinstance(self.data, da.Array):
-            return self.data.compute()
-
-        return self.data
-
-    @property
-    def shape(self):
-        """ Array shape """
-        return self.data.shape
-
-    @property
-    def ndim(self):
-        """ Number of array dimensions """
-        return self.data.ndim
-
-    def __dask_keys__(self):
-        return self.data.__dask_keys__()
-
-    def __dask_graph__(self):
-        if isinstance(self.data, da.Array):
-            return self.data.__dask_graph__()
-
-        return None
-
-    def __dask_layers__(self):
-        return self.data.__dask_layers__()
-
-    @property
-    def __dask_optimize__(self):
-        return self.data.__dask_optimize__
-
-    @property
-    def __dask_scheduler__(self):
-        return self.data.__dask_scheduler__
-
-    @staticmethod
-    def finalize_compute(results, fn, args, name, dims, attrs):
-        return Variable(dims, fn(results, *args), attrs=attrs)
-
-    def __dask_postcompute__(self):
-        fn, args = self.data.__dask_postcompute__()
-
-        name = (self.data.name if isinstance(self.data, da.Array) else None)
-        args = (fn, args, name, self.dims, self.attrs)
-        return (self.finalize_compute, args)
-
-    @staticmethod
-    def finalize_persist(results, fn, args, name, dims, attrs):
-        results = {k: v for k, v in results.items() if k[0] == name}
-        return Variable(dims, fn(results, *args), attrs=attrs)
-
-    def __dask_postpersist__(self):
-        fn, args = self.data.__dask_postpersist__()
-        args = (fn, args, self.data.name, self.dims, self.attrs)
-        return (self.finalize_persist, args)
-
-
->>>>>>> 485f8336
 class DimensionInferenceError(ValueError):
     pass
 
@@ -324,21 +196,26 @@
             return self.data.__dask_scheduler__
 
         @staticmethod
-        def finalize_compute(results, fn, args, dims, attrs):
+        def finalize_compute(results, fn, args, name, dims, attrs):
             return Variable(dims, fn(results, *args), attrs=attrs)
 
         def __dask_postcompute__(self):
             fn, args = self.data.__dask_postcompute__()
-            return (self.finalize_compute, (fn, args, self.dims, self.attrs))
+
+            name = (self.data.name if isinstance(self.data, da.Array)
+                    else None)
+            args = (fn, args, name, self.dims, self.attrs)
+            return (self.finalize_compute, args)
 
         @staticmethod
-        def finalize_persist(results, fn, args, dims, attrs):
-            results = {k: v for k, v in results.items() if k[0] == args[0]}
+        def finalize_persist(results, fn, args, name, dims, attrs):
+            results = {k: v for k, v in results.items() if k[0] == name}
             return Variable(dims, fn(results, *args), attrs=attrs)
 
         def __dask_postpersist__(self):
             fn, args = self.data.__dask_postpersist__()
-            return (self.finalize_persist, (fn, args, self.dims, self.attrs))
+            args = (fn, args, self.data.name, self.dims, self.attrs)
+            return (self.finalize_persist, args)
 
     class Dataset:
         """
