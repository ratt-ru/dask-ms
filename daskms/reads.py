--- conflicted
+++ resolved
@@ -14,11 +14,7 @@
     dim_extents_array,
     infer_dtype,
 )
-<<<<<<< HEAD
-from daskms.constants import DASKMS_PARTITION_KEY, DASKMS_METADATA
-=======
 from daskms.constants import DASKMS_METADATA, DASKMS_PARTITION_KEY, CASA_KEYWORDS
->>>>>>> 53ab607b
 from daskms.ordering import (
     ordering_taql,
     row_ordering,
@@ -323,20 +319,6 @@
             __executor_key__=executor_key(self.canonical_name),
         )
 
-    def _metadata(self, table_proxy):
-        """Create daskms metadata"""
-        metadata = table_proxy.getdesc().result().get(DASKMS_METADATA, {})
-        provenance = metadata.setdefault("provenance", [])
-
-        try:
-            provenance.remove(self.table_path)
-        except ValueError:
-            pass
-
-        provenance.append(self.table_path)
-
-        return metadata
-
     def _table_schema(self):
         return lookup_table_schema(self.canonical_name, self.table_schema)
 
@@ -363,16 +345,12 @@
         else:
             coords = {"ROWID": rowid}
 
-<<<<<<< HEAD
-        attrs = {DASKMS_METADATA: self._metadata(table_proxy), DASKMS_PARTITION_KEY: {}}
-=======
         attrs = {
             DASKMS_METADATA: {
                 CASA_KEYWORDS: table_proxy.getkeywords().result(),
                 DASKMS_PARTITION_KEY: (),
             }
         }
->>>>>>> 53ab607b
 
         return Dataset(variables, coords=coords, attrs=attrs)
 
@@ -429,15 +407,10 @@
                 (c, g.dtype.name) for c, g in zip(self.group_cols, group_id)
             )
             attrs = {
-<<<<<<< HEAD
-                DASKMS_METADATA: self._metadata(table_proxy),
-                DASKMS_PARTITION_KEY: partitions,
-=======
                 DASKMS_METADATA: {
                     CASA_KEYWORDS: table_proxy.getkeywords().result(),
                     DASKMS_PARTITION_KEY: partitions,
                 }
->>>>>>> 53ab607b
             }
 
             # Use python types which are json serializable
